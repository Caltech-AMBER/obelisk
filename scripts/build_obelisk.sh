#!/bin/bash

leap=false
zed=false
verbose=false

for arg in "$@"; do
    case $arg in
        # hardware options
        --leap)
            leap=true
            shift  # Adds leap ROS packages to colcon build command
            ;;
        --zed)
            zed=true
            shift  # Adds ZED ROS packages to colcon build command
            ;;
        --verbose)
            verbose=true
            shift
            ;;
        *)
            # Unknown option
            echo "Unknown option: $arg"
            echo "Usage: $0 [--leap] [--zed] [--verbose]"
            exit 1
            ;;
    esac
done

MESSAGE_PKGS=" obelisk_control_msgs obelisk_estimator_msgs obelisk_sensor_msgs obelisk_std_msgs"
# configuring which packages to skip
SKIP_PKGS=""
if [ "$leap" = false ]; then
    SKIP_PKGS+=" obelisk_leap_cpp obelisk_leap_py"
fi
if [ "$zed" = false ]; then
    SKIP_PKGS+=" obelisk_zed_cpp"
fi
VERBOSE_STR=""
if [ "$verbose" = true ]; then
    VERBOSE_STR="--event-handlers console_direct+"
fi

# configuring cmake args
USE_CMAKE_ARGS=false
CMAKE_ARGS=""
if [ "$zed" = true ]; then
    # [NOTE] these arguments will prevent the following error during colcon build:
    #    /usr/bin/ld: warning: libcuda.so.1, needed by /usr/local/zed/lib/libsl_zed.so, not found (try using -rpath or -rpath-link)
    #    /usr/bin/ld: warning: libnvcuvid.so.1, needed by /usr/local/zed/lib/libsl_zed.so, not found (try using -rpath or -rpath-link)
    #    /usr/bin/ld: warning: libnvidia-encode.so.1, needed by /usr/local/zed/lib/libsl_zed.so, not found (try using -rpath or -rpath-link)
    CMAKE_ARGS+=" -DCMAKE_LIBRARY_PATH=/usr/local/cuda/lib64/stubs"
    CMAKE_ARGS+=" -DCMAKE_CXX_FLAGS=\"-Wl,--allow-shlib-undefined\""
    CMAKE_ARGS+=" --no-warn-unused-cli"
fi

# building Obelisk packages
OBELISK_ROOT=$(dirname $(dirname $(readlink -f ${BASH_SOURCE[0]})))

echo -e "\033[1;32mBuilding Obelisk ROS messages...\033[0m"
curr_dir=$(pwd)
cd $OBELISK_ROOT/obelisk_ws

colcon build --symlink-install --parallel-workers $(nproc) \
    $VERBOSE_STR --packages-select $MESSAGE_PKGS

# [NOTE] for debugging, add `--event-handlers console_direct+` to the colcon build command before --cmake-args
echo -e "\033[1;32mBuilding remainder of Obelisk ROS packages...\033[0m"
source $OBELISK_ROOT/obelisk_ws/install/setup.bash
colcon build --symlink-install --parallel-workers $(nproc) \
<<<<<<< HEAD
    --packages-skip $MESSAGE_PKGS $SKIP_PKGS \
    ${CMAKE_ARGS:+--cmake-args $CMAKE_ARGS}
=======
    $VERBOSE_STR --packages-skip $MESSAGE_PKGS $SKIP_PKGS
>>>>>>> 6af91e26

source $OBELISK_ROOT/obelisk_ws/install/setup.bash
cd $curr_dir

echo -e "\033[1;32mObelisk built successfully!\033[0m"<|MERGE_RESOLUTION|>--- conflicted
+++ resolved
@@ -65,16 +65,11 @@
 colcon build --symlink-install --parallel-workers $(nproc) \
     $VERBOSE_STR --packages-select $MESSAGE_PKGS
 
-# [NOTE] for debugging, add `--event-handlers console_direct+` to the colcon build command before --cmake-args
 echo -e "\033[1;32mBuilding remainder of Obelisk ROS packages...\033[0m"
 source $OBELISK_ROOT/obelisk_ws/install/setup.bash
 colcon build --symlink-install --parallel-workers $(nproc) \
-<<<<<<< HEAD
     --packages-skip $MESSAGE_PKGS $SKIP_PKGS \
-    ${CMAKE_ARGS:+--cmake-args $CMAKE_ARGS}
-=======
-    $VERBOSE_STR --packages-skip $MESSAGE_PKGS $SKIP_PKGS
->>>>>>> 6af91e26
+    $VERBOSE_STR ${CMAKE_ARGS:+--cmake-args $CMAKE_ARGS}
 
 source $OBELISK_ROOT/obelisk_ws/install/setup.bash
 cd $curr_dir
