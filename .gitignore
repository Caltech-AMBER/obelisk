--- conflicted
+++ resolved
@@ -235,10 +235,7 @@
 # ###### #
 MUJOCO_LOG.TXT
 
-<<<<<<< HEAD
-=======
 # ###### #
 # VSCODE #
 # ###### #
->>>>>>> d89ebd60
 .vscode