--- conflicted
+++ resolved
@@ -73,11 +73,7 @@
           sensor_settings:
           - topic: /obelisk/dummy/sensor
             dt: 0.001
-<<<<<<< HEAD
-            sensor_type: ObkJointEncoders
-=======
             msg_type: jointpos
->>>>>>> 110a4e6c
             sensor_names:
             - joint_pos: jointpos
               joint_vel: jointvel
