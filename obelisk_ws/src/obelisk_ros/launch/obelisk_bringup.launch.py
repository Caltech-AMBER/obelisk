--- conflicted
+++ resolved
@@ -12,13 +12,9 @@
 
 from obelisk_py.core.utils.launch_utils import (
     get_launch_actions_from_node_settings,
-<<<<<<< HEAD
     get_launch_actions_from_viz_settings,
     load_config_file,
-=======
-    load_config_file,
     setup_logging_dir,
->>>>>>> dfcab750
 )
 
 logger = rcutils_logger.RcutilsLogger(name="obelisk_bringup")
