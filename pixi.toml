# ########### #
# BOILERPLATE #
# ########### #

[project]
name = "obelisk"
authors = [
    "Albert Li <alberthli@caltech.edu>",
    "Zach Olkin <zolkin@caltech.edu>",
]
description = "The AMBER Lab's generic robot control interface."
channels = ["conda-forge"]
platforms = ["linux-64"]

[activation]
scripts = ["obelisk_ws/install/setup.sh"]


# ############ #
# FEATURE SETS #
# ############ #

# minimal
[dependencies]
python = ">=3.10"
pip = ">=24.0"
yaml = ">=0.2.5,<0.3" # TODO: Remove

[pypi-dependencies]
matplotlib = ">=3.9.0"
numpy = ">=1.26"
obelisk_py = { path="./obelisk/python", editable=true }


# TODO(ahl): once obelisk is stable, check if cuda deps are needed
# cuda
[feature.cuda118]
channels = ["nvidia", "nvidia/label/cuda-11.8.0"]
system-requirements = {cuda="11.8.0"}

[feature.cuda118.dependencies]
cuda = { version="*", channel="nvidia/label/cuda-11.8.0" }

[feature.cuda121]
channels = ["nvidia", "nvidia/label/cuda-12.1.0"]
system-requirements = {cuda="12.1.0"}

[feature.cuda121.dependencies]
cuda = { version="*", channel="nvidia/label/cuda-12.1.0" }


# ros2
[feature.ros2base]
channels = ["robostack-staging"]

[feature.ros2base.dependencies]
ros-humble-ros-base = "*"
colcon-common-extensions = "*"

# TODO(ahl): this was just a test to see if we could install many
# prune these away to a true minimal set later
# [NOTE] on humble, we should expect python 3.10
# ros-humble-control-msgs = "*"
# ros-humble-xacro = "*"
# ros-humble-angles = "*"
# ros-humble-ros2-control = "*"
# ros-humble-realtime-tools = "*"
# ros-humble-control-toolbox = "*"
# ros-humble-moveit = "*"
# ros-humble-moveit-common = "*"
# ros-humble-moveit-ros-planning = "*"
# ros-humble-moveit-ros-planning-interface = "*"
# ros-humble-moveit-ros-visualization = "*"
# ros-humble-moveit-visual-tools = "*"
# ros-humble-rviz-visual-tools = "*"
# ros-humble-ros2-controllers = "*"
# ros-humble-joint-state-publisher = "*"
# ros-humble-joint-state-publisher-gui = "*"
# ros-humble-diagnostic-updater = "*"
# ros-humble-geographic-msgs = "*"
# ros-humble-robot-localization = "*"
# ros-humble-rosidl-generator-cpp = "*"
# ros-humble-rosidl-default-generators = "*"
# ros-humble-image-transport = "*"
# ros-humble-ament-lint-auto = "*"
# ros-humble-ament-cmake-copyright = "*"
# ros-humble-ament-cmake-cppcheck = "*"
# ros-humble-ament-cmake-lint-cmake = "*"
# ros-humble-ament-cmake-pep257 = "*"
# ros-humble-ament-cmake-uncrustify = "*"
# ros-humble-ament-cmake-xmllint = "*"
# ros-humble-graph-msgs = "*"
# ros-humble-rqt = "*"
# ros-humble-test-msgs = "*"


# obelisk
[feature.obelisk.pypi-dependencies]
mujoco = ">=3.1.0"
"ruamel.yaml" = ">=0.18.0"


# docs
[feature.docs.pypi-dependencies]
myst-parser = ">=3.0.1"
sphinx = ">=7.3.7"
sphinx-rtd-theme = ">=2.0.0"


# test
# TODO(ahl): pytest bounded until issue resolved
# https://github.com/prefix-dev/pixi/issues/1529
[feature.test.dependencies]
pytest = "<=8.0.0"

[feature.test.pypi-dependencies]
pytest-xdist = ">=3.6.1"
typeguard = ">=4.3.0"


# dev
[feature.dev.pypi-dependencies]
pre-commit = ">=3.7.1"
ruff = ">=0.4.9"
pyright = ">=1.1.368"


# build
[feature.build.dependencies]
cmake = "3.16.*"
ninja = "1.12.1"
make = ">=4.3,<5"

# ################ #
# ENVIRONMENT SETS #
# ################ #

[environments]
default = { solve-group="default" }

# obelisk
obelisk = { features=["obelisk"] }

# test
# TODO(ahl): see if we can use the original tests env with github CI, issue is cuda
test = { features=["cuda121", "obelisk", "ros2base", "test"], solve-group="dev" }

# ros2
ros2-install = { features=["ros2base"] }

# dev
dev-no-gpu = { features=["obelisk", "ros2base", "test", "dev", "build"] }
dev = { features=["cuda121", "obelisk", "ros2base", "test", "dev", "build"], solve-group="dev" }
docs = { features=["docs"] }

build = { features = ["cuda121", "build"] }

# ##### #
# TASKS #
# ##### #

[tasks]
# builds in the obelisk_ws directory only if src has changes
<<<<<<< HEAD
workarounds = { cmd="bash workarounds.sh", cwd="scripts" }
ros-build = { cmd="colcon build --symlink-install --parallel-workers $(nproc)", cwd="obelisk_ws", inputs=["src/"], depends-on=["workarounds"] }
=======
ros-build = { cmd="colcon build --symlink-install --parallel-workers $(nproc)", cwd="obelisk_ws" }
>>>>>>> cce269dc
source-obelisk = { cmd="bash source_obelisk.sh", cwd="scripts", depends-on=["ros-build"], env={ NOOB="true" } }

# run the dummy tests
cpp-test-node = { cmd = "obelisk/cpp/build/tests/NodeTest", depends-on = ["cpp-build"] }
cpp-test-node-debug = { cmd = "obelisk/cpp/build/tests/NodeTest", depends-on = ["cpp-build-debug"] }

# run ctest
cpp-ctest = { cmd = "ctest", cwd = "obelisk/cpp/build/tests", depends-on = "cpp-build" }

# cmake
cmake = { cmd = [
    "cmake",
    "-GNinja",
    "-Sobelisk/cpp/",
    "-Bobelisk/cpp/build"
], inputs = ["obelisk/cpp/CMakeLists.txt", "tests/tests_cpp", "obelisk/cpp/"], outputs = ["obelisk/cpp/build/CMakeFiles/"] }

# build the cpp code
cpp-build = { cmd = ["cmake", "--build", "obelisk/cpp/build"], depends-on = ["cmake"], inputs = ["CMakeLists.txt", "obelisk/cpp/*"], outputs = ["obelisk/cpp/build/"] }
cpp-build-debug = { cmd = ["cmake", "--build", "obelisk/cpp/build", "-DCMAKE_BUILD_TYPE=Debug"], depends-on = ["cmake"], inputs = ["CMakeLists.txt", "obelisk/cpp/*"], outputs = ["obelisk/cpp/build/"] }

# run python and c++ tests
all-tests = { cmd = ["pytest"], depends-on = ["source-obelisk", "cpp-ctest"] }<|MERGE_RESOLUTION|>--- conflicted
+++ resolved
@@ -161,12 +161,7 @@
 
 [tasks]
 # builds in the obelisk_ws directory only if src has changes
-<<<<<<< HEAD
-workarounds = { cmd="bash workarounds.sh", cwd="scripts" }
-ros-build = { cmd="colcon build --symlink-install --parallel-workers $(nproc)", cwd="obelisk_ws", inputs=["src/"], depends-on=["workarounds"] }
-=======
 ros-build = { cmd="colcon build --symlink-install --parallel-workers $(nproc)", cwd="obelisk_ws" }
->>>>>>> cce269dc
 source-obelisk = { cmd="bash source_obelisk.sh", cwd="scripts", depends-on=["ros-build"], env={ NOOB="true" } }
 
 # run the dummy tests
