--- conflicted
+++ resolved
@@ -170,13 +170,8 @@
 ros2-install = { features=["ros2base"] }
 
 # dev
-<<<<<<< HEAD
-dev = { features=["cuda121", "torch121", "ros2base", "test", "dev", "cpp-build"], solve-group = "dev" }
-docs = { features = ["docs"] }
-=======
-dev = { features=["cuda121", "torch121", "ros2base", "test", "dev"], solve-group="dev" }
+dev = { features=["cuda121", "torch121", "ros2base", "test", "dev", "cpp-build"], solve-group="dev" }
 docs = { features=["docs"] }
->>>>>>> 3a86fc67
 
 # ##### #
 # TASKS #
@@ -184,8 +179,9 @@
 
 [tasks]
 # builds in the obelisk_ws directory only if src has changes
-<<<<<<< HEAD
-build =  { cmd = "colcon build --symlink-install --parallel-workers $(nproc)", cwd="obelisk_ws", inputs = ["src"] }
+source_rosbase = { cmd="bash source_rosbase.sh", cwd="scripts", env={ NOOB="true" } }
+build = { cmd="colcon build --symlink-install --parallel-workers $(nproc)", cwd="obelisk_ws", inputs=["src"], depends-on=["source_rosbase"] }
+source_obelisk = { cmd="bash source_obelisk.sh", cwd="scripts", depends-on=["build"], env={ NOOB="true" } }
 
 # run the dummy tests
 [tasks.cpp-test-dummy]
@@ -196,9 +192,4 @@
 [tasks.cpp-ctest]
 cwd = "obelisk/cpp/build/tests"
 cmd = "ctest"
-depends-on = "build"
-=======
-source_rosbase = { cmd="bash source_rosbase.sh", cwd="scripts", env={ NOOB="true" } }
-build = { cmd="colcon build --symlink-install --parallel-workers $(nproc)", cwd="obelisk_ws", inputs=["src"], depends-on=["source_rosbase"] }
-source_obelisk = { cmd="bash source_obelisk.sh", cwd="scripts", depends-on=["build"], env={ NOOB="true" } }
->>>>>>> 3a86fc67
+depends-on = "build"