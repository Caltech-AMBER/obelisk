--- conflicted
+++ resolved
@@ -203,13 +203,10 @@
         launch_actions += get_handlers(component_node, global_state_node)
         return launch_actions
 
-    if node_type == "sensing":
-        node_launch_actions = []
-        for i, sensor_settings in enumerate(node_settings):
-            node_launch_actions += _single_component_launch_actions(sensor_settings, suffix=i)
-        return node_launch_actions
-    else:
-        return _single_component_launch_actions(node_settings)
+    node_launch_actions = []
+    for i, node_setting in enumerate(node_settings):
+        node_launch_actions += _single_component_launch_actions(node_setting, suffix=i)
+    return node_launch_actions
 
 
 def get_launch_actions_from_viz_settings(settings: Dict, global_state_node: LifecycleNode) -> List[LifecycleNode]:
@@ -417,7 +414,6 @@
             goal_state="shuttingdown",
             entities=[active_shutdown_event],
         )
-<<<<<<< HEAD
     )
     launch_actions = [
         configure_handler,
@@ -429,23 +425,6 @@
         active_shutdown_handler,
     ]
     return launch_actions
-=======
-        launch_actions += [
-            configure_handler,
-            activate_handler,
-            deactivate_handler,
-            cleanup_handler,
-            unconfigured_shutdown_handler,
-            inactive_shutdown_handler,
-            active_shutdown_handler,
-        ]
-        return launch_actions
-
-    node_launch_actions = []
-    for i, node_setting in enumerate(node_settings):
-        node_launch_actions += _single_component_launch_actions(node_setting, suffix=i)
-    return node_launch_actions
->>>>>>> d259e174
 
 
 def setup_logging_dir(config_name: str) -> str:
