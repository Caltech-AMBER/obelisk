import ctypes
import multiprocessing
import os
from typing import Callable, List, Type

import mujoco
import mujoco.viewer
import numpy as np
import obelisk_sensor_msgs.msg as osm
import rclpy
from mujoco import MjData, MjModel, mj_forward, mj_name2id, mj_step  # type: ignore
from rclpy.callback_groups import ReentrantCallbackGroup
from rclpy.lifecycle import LifecycleState, TransitionCallbackReturn
from rclpy.publisher import Publisher

from obelisk_py.core.obelisk_typing import ObeliskSensorMsg, is_in_bound
from obelisk_py.core.robot import ObeliskSimRobot


class ObeliskMujocoRobot(ObeliskSimRobot):
    """Simulator that runs Mujoco."""

    def __init__(self, node_name: str = "obelisk_mujoco_robot") -> None:
        """Initialize the mujoco simulator."""
        super().__init__(node_name)
        self.declare_parameter("mujoco_setting", rclpy.Parameter.Type.STRING)

<<<<<<< HEAD
    def _get_msg_type_from_string(self, msg_type: str) -> Type[ObeliskSensorMsg]:
        """Get the message type from a string.

        Parameters:
            msg_type_str: The name of the msg_type.
=======
    def _get_msg_type_from_mj_msg_type(self, msg_type: str) -> Type[ObeliskSensorMsg]:
        """Get the message type from the Mujoco sensor type.

        The supported sensor types are taken as a subset of the ones listed in the mujoco docs:
        https://mujoco.readthedocs.io/en/latest/XMLreference.html#sensor

        Each sensor type should be associated with an already-existing Obelisk sensor message. If one doesn't exist, we
        simply don't support the mujoco sensor type yet.

        Parameters:
            msg_type: The Mujoco sensor type.
>>>>>>> 110a4e6c

        Returns:
            The Obelisk sensor message type associated with the message type.
        """
<<<<<<< HEAD
        if msg_type == "ObkJointEncoders":
            assert is_in_bound(osm.ObkJointEncoders, ObeliskSensorMsg)
            return osm.ObkJointEncoders  # type: ignore
        else:
            raise NotImplementedError(f"Message type {msg_type} not supported! Check your spelling or open a PR.")
=======
        if msg_type == "jointpos":
            assert is_in_bound(osm.ObkJointEncoders, ObeliskSensorMsg)
            return osm.ObkJointEncoders  # type: ignore
        else:
            raise NotImplementedError(f"Sensor type {msg_type} not supported! Check your spelling or open a PR.")
>>>>>>> 110a4e6c

    def _create_timer_callback_from_msg_type(
        self,
        msg_type: ObeliskSensorMsg,
        mj_sensor_names: List[str],
        obk_sensor_fields: List[str],
        pub_sensor: Publisher,
    ) -> Callable:
        """Create a timer callback from the ObeliskSensorMsg type.

        We can define this util for the mujoco simulator because we can enumerate all of the mujoco sensor types and
        write custom timer callbacks for each of them. We essentially convert mujoco sensor types to Obelisk sensor
        messages here.

        Parameters:
            msg_type: The Obelisk sensor message type.
            mj_sensor_names: The names of the mujoco sensors to read from, which are defined in the XML.
            obk_sensor_fields: The names of the fields in the Obelisk sensor message matching the msg_type argument.
            pub_sensor: The publisher to publish the sensor message to.

        Returns:
            The timer callback function.
        """
        if msg_type == osm.ObkJointEncoders:

            def _jnt_name_from_sensor_name(sensor_name: str) -> str:
                """Helper function to get the joint name from the sensor name."""
                # getting name
                sensor_id = mj_name2id(self.mj_model, mujoco.mjtObj.mjOBJ_SENSOR, sensor_name)
                joint_id = self.mj_model.sensor_objid[sensor_id]
                joint_name = self.mj_model.joint(joint_id).name

                # verifying the joint is a revolute or prismatic joint
                joint_type = self.mj_model.jnt_type[joint_id]
                if joint_type not in [mujoco.mjtJoint.mjJNT_HINGE, mujoco.mjtJoint.mjJNT_SLIDE]:
                    self.get_logger().error(f"Joint {joint_name} should be a hinge or slide joint!")
                    raise ValueError(f"Joint {joint_name} should be a hinge or slide joint!")

                return joint_name

            # getting the names associated with the sensors and the joints
            mj_joint_pos_names = []
            mj_joint_vel_names = []
            joint_names = []

            for mj_sensor_name, obk_sensor_field in zip(mj_sensor_names, obk_sensor_fields):
                assert self.mj_model.sensor(mj_sensor_name) is not None
                if obk_sensor_field == "jointpos":
                    mj_joint_pos_names.append(mj_sensor_name)
                    joint_names.append(_jnt_name_from_sensor_name(mj_sensor_name))
                elif obk_sensor_field == "jointvel":
                    mj_joint_vel_names.append(mj_sensor_name)
                else:
                    self.get_logger().error(f"Unknown sensor field {obk_sensor_field} for message type {msg_type}!")
                    raise ValueError(f"Unknown sensor field {obk_sensor_field} for message type {msg_type}!")

            def timer_callback() -> None:
                """Timer callback for the sensor."""
                msg = osm.ObkJointEncoders()
                msg.joint_names = joint_names  # once we know this, it doesn't change

                # the actual joint positions and velocities are updated every time the timer callback is called
                joint_pos = []
                joint_vel = []
                for sensor_name in mj_joint_pos_names:
                    joint_pos.append(self.mj_data.sensor(sensor_name).data.item())
                for sensor_name in mj_joint_vel_names:
                    joint_vel.append(self.mj_data.sensor(sensor_name).data.item())
                msg.joint_pos = joint_pos
                msg.joint_vel = joint_vel
                pub_sensor.publish(msg)

        else:
            raise NotImplementedError(f"Message type {msg_type} not supported! Check your spelling or open a PR.")

        return timer_callback

    def on_configure(self, state: LifecycleState) -> TransitionCallbackReturn:  # noqa: PLR0915
        """Configure the simulator."""
        super().on_configure(state)
        try:
            self.mujoco_setting = self.get_parameter("mujoco_setting").get_parameter_value().string_value
        except Exception as e:
            self.get_logger().error(f"Could not get the mujoco setting parameter!\n{e}")
            return TransitionCallbackReturn.ERROR

        # parse and check the configuration string
        field_names, value_names = ObeliskMujocoRobot._parse_config_str(self.mujoco_setting)

        required_field_names = ["model_xml_path", "n_u"]
        optional_field_names = ["time_step", "num_steps_per_viz", "sensor_settings"]
        ObeliskMujocoRobot._check_fields(field_names, required_field_names, optional_field_names)
        config_dict = dict(zip(field_names, value_names))

        # load mujoco model
        self.model_xml_path = config_dict["model_xml_path"]
        assert isinstance(self.model_xml_path, str), "Model XML path must be a string!"
        if not os.path.exists(self.model_xml_path):
            if "OBELISK_ROOT" not in os.environ:
                raise ValueError("OBELISK_ROOT environment variable not set. Run the dev_setup.sh script!")
            model_xml_path = os.path.join(os.environ["OBELISK_ROOT"], "models", self.model_xml_path)
        else:
            model_xml_path = self.model_xml_path
        self.mj_model = MjModel.from_xml_path(model_xml_path)
        self.mj_data = MjData(self.mj_model)
        mj_forward(self.mj_model, self.mj_data)

        # set the configuration parameters for non-sensor fields
        self.n_u = int(config_dict["n_u"])
        assert self.n_u > 0, "Control input dimension must be positive!"
        if "time_step" in config_dict:
            self.time_step = float(config_dict["time_step"])
        else:
            self.time_step = 0.002
        self.mj_model.opt.timestep = self.time_step  # set the timestep of the model to match

        if "num_steps_per_viz" in config_dict:
            self.num_steps_per_viz = int(config_dict["num_steps_per_viz"])
        else:
            self.num_steps_per_viz = 5

        # set the configuration parameters for sensor fields
        if "sensor_settings" in config_dict:
            sensor_setting_dict = {}

            # we must strip the brackets and braces out of the string for parsing reasons
            stripped_sensor_settings = config_dict["sensor_settings"]
            assert isinstance(stripped_sensor_settings, str)
            stripped_sensor_settings = stripped_sensor_settings.replace("[", "").replace("]", "")
            stripped_sensor_settings = stripped_sensor_settings.replace("{", "").replace("}", "")

            # the internal delimiter between different sensor group settings is a plus sign
            for i, sensor_setting in enumerate(stripped_sensor_settings.split("+")):
                # individual settings are separated by pipes
                sensor_setting_dict = dict([setting.split("=") for setting in sensor_setting.split("|")])

                assert "topic" in sensor_setting_dict and isinstance(sensor_setting_dict["topic"], str)
                assert "dt" in sensor_setting_dict and isinstance(sensor_setting_dict["dt"], str)
                assert "msg_type" in sensor_setting_dict and isinstance(sensor_setting_dict["msg_type"], str)
                assert "sensor_names" in sensor_setting_dict and isinstance(sensor_setting_dict["sensor_names"], str)
                topic = sensor_setting_dict["topic"]
                dt = float(sensor_setting_dict["dt"])
<<<<<<< HEAD
                msg_type_str = sensor_setting_dict["sensor_type"]

                # the mujoco sensor names and the correspond Obelisk message field types are delimited by "$"
                sensor_names_and_fields = sensor_setting_dict["sensor_names"].split("&")
                mj_sensor_names = [name_and_type.split("$")[0] for name_and_type in sensor_names_and_fields]
                obk_sensor_fields = [name_and_type.split("$")[1] for name_and_type in sensor_names_and_fields]

                # make sensor pub/timer pair
                msg_type = self._get_msg_type_from_string(msg_type_str)
=======
                msg_type = sensor_setting_dict["msg_type"]
                sensor_names = sensor_setting_dict["sensor_names"].split("&")

                # make sensor pub/timer pair
                msg_type = self._get_msg_type_from_mj_msg_type(msg_type)
>>>>>>> 110a4e6c
                cbg = ReentrantCallbackGroup()
                pub_sensor = self.create_publisher(
                    msg_type=msg_type,
                    topic=topic,
                    qos_profile=10,
                    callback_group=cbg,
                )
                timer_callback = self._create_timer_callback_from_msg_type(
                    msg_type,
                    mj_sensor_names,
                    obk_sensor_fields,
                    pub_sensor,
                )
                timer_sensor = self.create_timer(
                    timer_period_sec=dt,
                    callback=timer_callback,
                    callback_group=cbg,
                )
                timer_sensor.cancel()
                self.obk_publishers[f"sensor_group_{i}"] = pub_sensor
                self.obk_timers[f"sensor_group_{i}"] = timer_sensor

        # setting up the shared_ctrl array
        self.shared_ctrl = multiprocessing.Array(ctypes.c_double, self.n_u)

        return TransitionCallbackReturn.SUCCESS

    def publish_true_sim_state(self) -> osm.TrueSimState:
        """Publish the true simulator state."""
        return osm.TrueSimState()  # TODO(ahl): no-op, haven't decided on what goes in here yet until later PR

    def run_simulator(self) -> None:
        """Run the mujoco simulator."""
        with mujoco.viewer.launch_passive(self.mj_model, self.mj_data) as viewer:
            while viewer.is_running() and self.is_sim_running.value:
                # simulate at realtime rate
                # TODO(ahl): allow non-realtime rates
                t = self.t
                t_last = self.t_last.value
                dt = t - t_last
                if dt < self.num_steps_per_viz * self.time_step:
                    continue

                for _ in range(self.num_steps_per_viz):
                    self.mj_data.ctrl[:] = np.array(self.shared_ctrl)
                    mj_step(self.mj_model, self.mj_data)
                viewer.sync()
                self.t_last.value = t<|MERGE_RESOLUTION|>--- conflicted
+++ resolved
@@ -25,42 +25,20 @@
         super().__init__(node_name)
         self.declare_parameter("mujoco_setting", rclpy.Parameter.Type.STRING)
 
-<<<<<<< HEAD
     def _get_msg_type_from_string(self, msg_type: str) -> Type[ObeliskSensorMsg]:
         """Get the message type from a string.
 
         Parameters:
             msg_type_str: The name of the msg_type.
-=======
-    def _get_msg_type_from_mj_msg_type(self, msg_type: str) -> Type[ObeliskSensorMsg]:
-        """Get the message type from the Mujoco sensor type.
-
-        The supported sensor types are taken as a subset of the ones listed in the mujoco docs:
-        https://mujoco.readthedocs.io/en/latest/XMLreference.html#sensor
-
-        Each sensor type should be associated with an already-existing Obelisk sensor message. If one doesn't exist, we
-        simply don't support the mujoco sensor type yet.
-
-        Parameters:
-            msg_type: The Mujoco sensor type.
->>>>>>> 110a4e6c
 
         Returns:
             The Obelisk sensor message type associated with the message type.
         """
-<<<<<<< HEAD
         if msg_type == "ObkJointEncoders":
             assert is_in_bound(osm.ObkJointEncoders, ObeliskSensorMsg)
             return osm.ObkJointEncoders  # type: ignore
         else:
             raise NotImplementedError(f"Message type {msg_type} not supported! Check your spelling or open a PR.")
-=======
-        if msg_type == "jointpos":
-            assert is_in_bound(osm.ObkJointEncoders, ObeliskSensorMsg)
-            return osm.ObkJointEncoders  # type: ignore
-        else:
-            raise NotImplementedError(f"Sensor type {msg_type} not supported! Check your spelling or open a PR.")
->>>>>>> 110a4e6c
 
     def _create_timer_callback_from_msg_type(
         self,
@@ -203,7 +181,6 @@
                 assert "sensor_names" in sensor_setting_dict and isinstance(sensor_setting_dict["sensor_names"], str)
                 topic = sensor_setting_dict["topic"]
                 dt = float(sensor_setting_dict["dt"])
-<<<<<<< HEAD
                 msg_type_str = sensor_setting_dict["sensor_type"]
 
                 # the mujoco sensor names and the correspond Obelisk message field types are delimited by "$"
@@ -213,13 +190,6 @@
 
                 # make sensor pub/timer pair
                 msg_type = self._get_msg_type_from_string(msg_type_str)
-=======
-                msg_type = sensor_setting_dict["msg_type"]
-                sensor_names = sensor_setting_dict["sensor_names"].split("&")
-
-                # make sensor pub/timer pair
-                msg_type = self._get_msg_type_from_mj_msg_type(msg_type)
->>>>>>> 110a4e6c
                 cbg = ReentrantCallbackGroup()
                 pub_sensor = self.create_publisher(
                     msg_type=msg_type,
